--- conflicted
+++ resolved
@@ -1,10 +1,10 @@
 
 
-var width = 3670;
-var height = 637;
+var width = 1354;
+var height = 2030;
 
 var min_range = 220;
-var max_range = 290;
+var max_range = 300;
 
 /*var width = 361;
 var height = 180;
@@ -16,9 +16,15 @@
 var now = null;
 
 
+var rendertime = 0;
+var looptime = 0;
+
 var plot = false;
 
-var colorscale_id = "viridis";
+var colorscale_id = false;
+
+
+//var farray = new Float32Array(width*height);
 
 
 var el = document.getElementById("canvas");
@@ -56,7 +62,6 @@
     xmlHttp.open("GET", theUrl, true); // true for asynchronous 
     xmlHttp.send(null);
 }
-
 
 var colorscales = {
 	"rainbow": chroma.scale(
@@ -82,15 +87,10 @@
 
   		var reader = new FileReader();
   		reader.onload = function (e) {
-<<<<<<< HEAD
         	var data = new Uint16Array(e.target.result);
+
         	//plot = new plotty.plot([min_range,max_range], el, data, width, height, showvalue, colorscale_id);
 					plot.setData(data, 1354, 2040);
-=======
-        	//var data = new Uint16Array(e.target.result);
-        	var data = new Float32Array(e.target.result);
-           	plot = new plotty.plot([min_range,max_range], el, data, false, false, showvalue, colorscale_id);
->>>>>>> 8c184458
 			plot.render();
     	};
     	reader.onerror = function (e) {
@@ -109,8 +109,12 @@
 	var request_url = "http://localhost:8080/ows?service=WPS&version=1.0.0&request=Execute&identifier=getArrayBuffer&DataInputs=coverage_id="+this.value+"&rawdataoutput=output";
 	httpGetAsync(request_url, function (response) {
 		var data = new Float32Array(response);
-        	plot = new plotty.plot([min_range,max_range], el, data, false, false, showvalue, colorscale_id);
+        	var l = data.length;
+        	plot = new plotty2.plot(el, data, data[l-2], data[l-1], document.getElementById("rainbow"), [min_range, max_range]);
+        	plot.setScale(colorscales["viridis"]);
+			plot.setClamp(true);
 			plot.render();
+
 	});
 }
 
@@ -139,22 +143,7 @@
 	}
 }*/
 
-var xhr = new XMLHttpRequest();
-xhr.open('GET', 'data/FSL_2015051619.blob', true);
-xhr.responseType = 'arraybuffer';
-
-xhr.onload = function(e) {
-  var responseArray = new Uint16Array(this.response);
-	plot = new plotty2.plot(el, responseArray, 1354, 2040, document.getElementById("rainbow"), [11000, 13600]);
-	colorscaleselect.onchange();
-	plot.setClamp(false);
-	plot.render();
-};
-
-xhr.send();
-
-//plot = new plotty2.plot([-1,1], el, exampledata, ex_width, ex_height, showvalue, "viridis");
-//plot = new plotty2.plot(el, exampledata, ex_width, ex_height, document.getElementById("rainbow"), [11000, 13600]);
+//plot = new plotty.plot([-1,1], el, exampledata, ex_width, ex_height, showvalue, "viridis");
 //plot.render();
 
 
@@ -162,7 +151,7 @@
 min_range_slider.oninput=function(){
 	if(plot){
 		min_range = parseFloat(this.value);
-		min_label.innerHTML = min_range;
+		min_range.innerHTML = min_range;
 		plot.setDomain([min_range, max_range],3);
 		plot.render();
 	}
@@ -180,6 +169,7 @@
 
 max_range_slider.oninput=function(){
 	if(plot){
+		now = new Date().getTime();
 		max_range = parseFloat(this.value);
 		max_label.innerHTML = max_range;
 		plot.setDomain([min_range, max_range],3);
@@ -189,6 +179,7 @@
 
 max_range_slider.onchange=function(){
 	if(plot){
+		now = new Date().getTime();
 		max_range = parseFloat(this.value);
 		plot.setDomain([min_range, max_range],3);
 		plot.render();
@@ -205,10 +196,13 @@
 		while (myNode.firstChild) {
 		  myNode.removeChild(myNode.firstChild);
 		}
-		var scaleImage = plot.getScaleImage();
+		/*var scaleImage = plot.getScaleImage();
 		scaleImage.style.width = "500px";
 		scaleImage.style.height = "20px";
 		document.body.appendChild(scaleImage);
-		myNode.appendChild(scaleImage);
-	}
-};+		myNode.appendChild(scaleImage);*/
+	}
+};
+
+
+
